import { Link } from 'react-router-dom'
import { Users, Package, FileText, LayoutDashboard } from 'lucide-react'

function Landing() {
  return (
    <div className="flex w-full min-h-screen items-center justify-center px-5 py-10 bg-[var(--color-sharktank-bg)] box-border overflow-x-hidden">
      <div className="w-full max-w-4xl mx-auto -mt-14 sm:-mt-[4.5rem] px-1">
        <h1 className="mb-12 text-center text-[clamp(1.5rem,1rem+3.5vw,2.75rem)] leading-[1.05] font-[var(--font-heading)] font-[var(--fw-regular)] text-[var(--color-heading)] px-2">
          Choose a Dashboard
        </h1>

        {/* ↓ Reduced gap between cards */}
        <div className="grid grid-cols-1 sm:grid-cols-2 lg:grid-cols-2 gap-3 sm:gap-4 lg:gap-5 mt-8">
          <Link 
<<<<<<< HEAD
            to="/admin/signin" 
            className="rounded-xl border border-gray-200/90 bg-white p-4 sm:p-5 lg:p-6 text-center shadow-sm transition-all duration-150 ease-in-out hover:shadow-[0_6px_12px_-4px_rgba(0,0,0,0.12)] hover:border-[var(--color-accent)] hover:text-[var(--color-secondary)] hover:-translate-y-0.5 focus:outline-none focus-visible:outline-[3px] focus-visible:outline-green-500/15 focus-visible:outline-offset-[3px] no-underline font-[var(--font-body)] font-[var(--fw-medium)] text-[var(--color-primary)] flex items-center justify-center min-h-[56px] sm:min-h-[64px] lg:min-h-[72px] cursor-pointer [&>*]:pointer-events-none"
=======
            to="/admin" 
            className="relative rounded-xl border border-gray-200/90 bg-white p-3 pt-8 text-center shadow-sm transition-all duration-150 ease-in-out hover:shadow-md hover:-translate-y-1 focus:outline-none focus-visible:outline-[3px] focus-visible:outline-green-500/15 focus-visible:outline-offset-[3px] no-underline flex flex-col items-center justify-center min-h-[110px] w-full mx-auto cursor-pointer [&>*]:pointer-events-none"
>>>>>>> 18748401
            aria-label="Go to Admin dashboard"
          >
            <div className="absolute -top-4 left-1/2 -translate-x-1/2 w-16 h-16 bg-[#C3754C] rounded-full flex items-center justify-center text-white shadow-md">
              <Users size={32} />
            </div>
            <span className="text-lg font-semibold text-gray-800">Admin</span>
          </Link>

          <Link 
<<<<<<< HEAD
            to="/vendors/signin" 
            className="rounded-xl border border-gray-200/90 bg-white p-4 sm:p-5 lg:p-6 text-center shadow-sm transition-all duration-150 ease-in-out hover:shadow-[0_6px_12px_-4px_rgba(0,0,0,0.12)] hover:border-[var(--color-accent)] hover:text-[var(--color-secondary)] hover:-translate-y-0.5 focus:outline-none focus-visible:outline-[3px] focus-visible:outline-green-500/15 focus-visible:outline-offset-[3px] no-underline font-[var(--font-body)] font-[var(--fw-medium)] text-[var(--color-primary)] flex items-center justify-center min-h-[56px] sm:min-h-[64px] lg:min-h-[72px] cursor-pointer [&>*]:pointer-events-none"
=======
            to="/vendors" 
            className="relative rounded-xl border border-gray-200/90 bg-white p-3 pt-8 text-center shadow-sm transition-all duration-150 ease-in-out hover:shadow-md hover:-translate-y-1 focus:outline-none focus-visible:outline-[3px] focus-visible:outline-green-500/15 focus-visible:outline-offset-[3px] no-underline flex flex-col items-center justify-center min-h-[110px] w-full mx-auto cursor-pointer [&>*]:pointer-events-none"
>>>>>>> 18748401
            aria-label="Go to Vendors dashboard"
          >
            <div className="absolute -top-4 left-1/2 -translate-x-1/2 w-16 h-16 bg-[#C3754C] rounded-full flex items-center justify-center text-white shadow-md">
              <Package size={32} />
            </div>
            <span className="text-lg font-semibold text-gray-800">Vendors</span>
          </Link>

          <Link 
<<<<<<< HEAD
            to="/accounts/signin" 
            className="rounded-xl border border-gray-200/90 bg-white p-4 sm:p-5 lg:p-6 text-center shadow-sm transition-all duration-150 ease-in-out hover:shadow-[0_6px_12px_-4px_rgba(0,0,0,0.12)] hover:border-[var(--color-accent)] hover:text-[var(--color-secondary)] hover:-translate-y-0.5 focus:outline-none focus-visible:outline-[3px] focus-visible:outline-green-500/15 focus-visible:outline-offset-[3px] no-underline font-[var(--font-body)] font-[var(--fw-medium)] text-[var(--color-primary)] flex items-center justify-center min-h-[56px] sm:min-h-[64px] lg:min-h-[72px] cursor-pointer [&>*]:pointer-events-none"
=======
            to="/accounts" 
            className="relative rounded-xl border border-gray-200/90 bg-white p-3 pt-8 text-center shadow-sm transition-all duration-150 ease-in-out hover:shadow-md hover:-translate-y-1 focus:outline-none focus-visible:outline-[3px] focus-visible:outline-green-500/15 focus-visible:outline-offset-[3px] no-underline flex flex-col items-center justify-center min-h-[110px] w-full mx-auto cursor-pointer [&>*]:pointer-events-none"
>>>>>>> 18748401
            aria-label="Go to Accounts dashboard"
          >
            <div className="absolute -top-4 left-1/2 -translate-x-1/2 w-16 h-16 bg-[#C3754C] rounded-full flex items-center justify-center text-white shadow-md">
              <FileText size={32} />
            </div>
            <span className="text-lg font-semibold text-gray-800">Accounts</span>
          </Link>

          <Link 
<<<<<<< HEAD
            to="/operations/signin" 
            className="rounded-xl border border-gray-200/90 bg-white p-4 sm:p-5 lg:p-6 text-center shadow-sm transition-all duration-150 ease-in-out hover:shadow-[0_6px_12px_-4px_rgba(0,0,0,0.12)] hover:border-[var(--color-accent)] hover:text-[var(--color-secondary)] hover:-translate-y-0.5 focus:outline-none focus-visible:outline-[3px] focus-visible:outline-green-500/15 focus-visible:outline-offset-[3px] no-underline font-[var(--font-body)] font-[var(--fw-medium)] text-[var(--color-primary)] flex items-center justify-center min-h-[56px] sm:min-h-[64px] lg:min-h-[72px] cursor-pointer [&>*]:pointer-events-none"
=======
            to="/operations" 
            className="relative rounded-xl border border-gray-200/90 bg-white p-3 pt-8 text-center shadow-sm transition-all duration-150 ease-in-out hover:shadow-md hover:-translate-y-1 focus:outline-none focus-visible:outline-[3px] focus-visible:outline-green-500/15 focus-visible:outline-offset-[3px] no-underline flex flex-col items-center justify-center min-h-[110px] w-full mx-auto cursor-pointer [&>*]:pointer-events-none"
>>>>>>> 18748401
            aria-label="Go to Operations dashboard"
          >
            <div className="absolute -top-4 left-1/2 -translate-x-1/2 w-16 h-16 bg-[#C3754C] rounded-full flex items-center justify-center text-white shadow-md">
              <LayoutDashboard size={32} />
            </div>
            <span className="text-lg font-semibold text-gray-800">Operations</span>
          </Link>
        </div>
      </div>
    </div>
  )
}

export default Landing<|MERGE_RESOLUTION|>--- conflicted
+++ resolved
@@ -12,13 +12,8 @@
         {/* ↓ Reduced gap between cards */}
         <div className="grid grid-cols-1 sm:grid-cols-2 lg:grid-cols-2 gap-3 sm:gap-4 lg:gap-5 mt-8">
           <Link 
-<<<<<<< HEAD
             to="/admin/signin" 
             className="rounded-xl border border-gray-200/90 bg-white p-4 sm:p-5 lg:p-6 text-center shadow-sm transition-all duration-150 ease-in-out hover:shadow-[0_6px_12px_-4px_rgba(0,0,0,0.12)] hover:border-[var(--color-accent)] hover:text-[var(--color-secondary)] hover:-translate-y-0.5 focus:outline-none focus-visible:outline-[3px] focus-visible:outline-green-500/15 focus-visible:outline-offset-[3px] no-underline font-[var(--font-body)] font-[var(--fw-medium)] text-[var(--color-primary)] flex items-center justify-center min-h-[56px] sm:min-h-[64px] lg:min-h-[72px] cursor-pointer [&>*]:pointer-events-none"
-=======
-            to="/admin" 
-            className="relative rounded-xl border border-gray-200/90 bg-white p-3 pt-8 text-center shadow-sm transition-all duration-150 ease-in-out hover:shadow-md hover:-translate-y-1 focus:outline-none focus-visible:outline-[3px] focus-visible:outline-green-500/15 focus-visible:outline-offset-[3px] no-underline flex flex-col items-center justify-center min-h-[110px] w-full mx-auto cursor-pointer [&>*]:pointer-events-none"
->>>>>>> 18748401
             aria-label="Go to Admin dashboard"
           >
             <div className="absolute -top-4 left-1/2 -translate-x-1/2 w-16 h-16 bg-[#C3754C] rounded-full flex items-center justify-center text-white shadow-md">
@@ -28,13 +23,8 @@
           </Link>
 
           <Link 
-<<<<<<< HEAD
             to="/vendors/signin" 
             className="rounded-xl border border-gray-200/90 bg-white p-4 sm:p-5 lg:p-6 text-center shadow-sm transition-all duration-150 ease-in-out hover:shadow-[0_6px_12px_-4px_rgba(0,0,0,0.12)] hover:border-[var(--color-accent)] hover:text-[var(--color-secondary)] hover:-translate-y-0.5 focus:outline-none focus-visible:outline-[3px] focus-visible:outline-green-500/15 focus-visible:outline-offset-[3px] no-underline font-[var(--font-body)] font-[var(--fw-medium)] text-[var(--color-primary)] flex items-center justify-center min-h-[56px] sm:min-h-[64px] lg:min-h-[72px] cursor-pointer [&>*]:pointer-events-none"
-=======
-            to="/vendors" 
-            className="relative rounded-xl border border-gray-200/90 bg-white p-3 pt-8 text-center shadow-sm transition-all duration-150 ease-in-out hover:shadow-md hover:-translate-y-1 focus:outline-none focus-visible:outline-[3px] focus-visible:outline-green-500/15 focus-visible:outline-offset-[3px] no-underline flex flex-col items-center justify-center min-h-[110px] w-full mx-auto cursor-pointer [&>*]:pointer-events-none"
->>>>>>> 18748401
             aria-label="Go to Vendors dashboard"
           >
             <div className="absolute -top-4 left-1/2 -translate-x-1/2 w-16 h-16 bg-[#C3754C] rounded-full flex items-center justify-center text-white shadow-md">
@@ -44,13 +34,8 @@
           </Link>
 
           <Link 
-<<<<<<< HEAD
             to="/accounts/signin" 
             className="rounded-xl border border-gray-200/90 bg-white p-4 sm:p-5 lg:p-6 text-center shadow-sm transition-all duration-150 ease-in-out hover:shadow-[0_6px_12px_-4px_rgba(0,0,0,0.12)] hover:border-[var(--color-accent)] hover:text-[var(--color-secondary)] hover:-translate-y-0.5 focus:outline-none focus-visible:outline-[3px] focus-visible:outline-green-500/15 focus-visible:outline-offset-[3px] no-underline font-[var(--font-body)] font-[var(--fw-medium)] text-[var(--color-primary)] flex items-center justify-center min-h-[56px] sm:min-h-[64px] lg:min-h-[72px] cursor-pointer [&>*]:pointer-events-none"
-=======
-            to="/accounts" 
-            className="relative rounded-xl border border-gray-200/90 bg-white p-3 pt-8 text-center shadow-sm transition-all duration-150 ease-in-out hover:shadow-md hover:-translate-y-1 focus:outline-none focus-visible:outline-[3px] focus-visible:outline-green-500/15 focus-visible:outline-offset-[3px] no-underline flex flex-col items-center justify-center min-h-[110px] w-full mx-auto cursor-pointer [&>*]:pointer-events-none"
->>>>>>> 18748401
             aria-label="Go to Accounts dashboard"
           >
             <div className="absolute -top-4 left-1/2 -translate-x-1/2 w-16 h-16 bg-[#C3754C] rounded-full flex items-center justify-center text-white shadow-md">
@@ -60,13 +45,8 @@
           </Link>
 
           <Link 
-<<<<<<< HEAD
             to="/operations/signin" 
             className="rounded-xl border border-gray-200/90 bg-white p-4 sm:p-5 lg:p-6 text-center shadow-sm transition-all duration-150 ease-in-out hover:shadow-[0_6px_12px_-4px_rgba(0,0,0,0.12)] hover:border-[var(--color-accent)] hover:text-[var(--color-secondary)] hover:-translate-y-0.5 focus:outline-none focus-visible:outline-[3px] focus-visible:outline-green-500/15 focus-visible:outline-offset-[3px] no-underline font-[var(--font-body)] font-[var(--fw-medium)] text-[var(--color-primary)] flex items-center justify-center min-h-[56px] sm:min-h-[64px] lg:min-h-[72px] cursor-pointer [&>*]:pointer-events-none"
-=======
-            to="/operations" 
-            className="relative rounded-xl border border-gray-200/90 bg-white p-3 pt-8 text-center shadow-sm transition-all duration-150 ease-in-out hover:shadow-md hover:-translate-y-1 focus:outline-none focus-visible:outline-[3px] focus-visible:outline-green-500/15 focus-visible:outline-offset-[3px] no-underline flex flex-col items-center justify-center min-h-[110px] w-full mx-auto cursor-pointer [&>*]:pointer-events-none"
->>>>>>> 18748401
             aria-label="Go to Operations dashboard"
           >
             <div className="absolute -top-4 left-1/2 -translate-x-1/2 w-16 h-16 bg-[#C3754C] rounded-full flex items-center justify-center text-white shadow-md">
