--- conflicted
+++ resolved
@@ -1,11 +1,8 @@
 import { useState, useEffect } from 'react'
 import { useNavigate, Link, useLocation } from 'react-router-dom'
 import { useAuth } from '../auth/AuthProvider'
-<<<<<<< HEAD
 import { Eye, EyeOff } from 'lucide-react'
-=======
 import { ResetPassword } from '../components'
->>>>>>> 358cf82e
 
 export default function VendorsSignIn() {
   const [email, setEmail] = useState('')
