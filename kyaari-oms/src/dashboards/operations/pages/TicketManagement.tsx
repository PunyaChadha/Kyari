import React, { useState, useEffect, useRef } from 'react'
import { AlertTriangle, Eye, X, CheckSquare, Clock, Calendar as CalendarIcon, FileText, Paperclip, Edit } from 'lucide-react'
import { CustomDropdown, KPICard, CSVPDFExportButton } from '../../../components'
import { Pagination } from '../../../components/ui/Pagination'
import { Calendar } from '../../../components/ui/calendar'
import { format } from 'date-fns'
import { TicketApi, type TicketListItem, type TicketComment } from '../../../services/ticketApi'
import TicketChatPanel from '../../../components/tickets/TicketChatPanel'

interface Ticket {
  id: string
  ticketNumber: string
  orderId: string
  orderNumber: string
  vendor: {
    name: string
    id: string
    email: string
  }
  issueType: 'qty-mismatch' | 'damaged' | 'missing-item'
  issueDescription: string
  status: 'open' | 'under-review' | 'resolved'
  raisedOn: string
  lastUpdated: string
  raisedBy: string
  assignedTo?: string
  comments: Comment[]
  attachments: Attachment[]
  priority: 'low' | 'medium' | 'high'
}

interface Comment {
  id: string
  author: string
  message: string
  timestamp: string
  type: 'internal' | 'vendor-response'
}

interface Attachment {
  id: string
  fileName: string
  fileType: string
  uploadedBy: string
  uploadedAt: string
  url?: string
}

// Remove mock data; will load from API

const getStatusBadge = (status: string) => {
  switch (status) {
    case 'open':
      return <span className="inline-block px-2.5 py-1 rounded-full text-xs font-semibold border" style={{ backgroundColor: '#FEE2E2', color: '#991B1B', borderColor: '#EF4444' }}>Open</span>
    case 'under-review':
      return <span className="inline-block px-2.5 py-1 rounded-full text-xs font-semibold border" style={{ backgroundColor: '#FEF3C7', color: '#92400E', borderColor: '#F59E0B' }}>Under Review</span>
    case 'resolved':
      return <span className="inline-block px-2.5 py-1 rounded-full text-xs font-semibold border" style={{ backgroundColor: '#D1FAE5', color: '#065F46', borderColor: '#10B981' }}>Resolved</span>
    default:
      return <span className="inline-block px-2.5 py-1 rounded-full text-xs font-semibold border" style={{ backgroundColor: '#F3F4F6', color: '#374151', borderColor: '#9CA3AF' }}>{status}</span>
  }
}

const getPriorityBadge = (priority: string) => {
  switch (priority) {
    case 'high':
      return <span className="inline-block px-2.5 py-1 rounded-full text-xs font-semibold border" style={{ backgroundColor: '#FEE2E2', color: '#991B1B', borderColor: '#EF4444' }}>High</span>
    case 'medium':
      return <span className="inline-block px-2.5 py-1 rounded-full text-xs font-semibold border" style={{ backgroundColor: '#FEF3C7', color: '#92400E', borderColor: '#F59E0B' }}>Medium</span>
    case 'low':
      return <span className="inline-block px-2.5 py-1 rounded-full text-xs font-semibold border" style={{ backgroundColor: '#D1FAE5', color: '#065F46', borderColor: '#10B981' }}>Low</span>
    default:
      return <span className="inline-block px-2.5 py-1 rounded-full text-xs font-semibold border" style={{ backgroundColor: '#F3F4F6', color: '#374151', borderColor: '#9CA3AF' }}>{priority}</span>
  }
}

const getIssueTypeLabel = (issueType: string) => {
  switch (issueType) {
    case 'qty-mismatch':
      return 'Quantity Mismatch'
    case 'damaged':
      return 'Damaged Items'
    case 'missing-item':
      return 'Missing Item'
    default:
      return issueType
  }
}

export default function TicketManagement() {
  const [tickets, setTickets] = useState<Ticket[]>([])
  const [filteredTickets, setFilteredTickets] = useState<Ticket[]>([])
  const [isLoading, setIsLoading] = useState(true)
  const [filters, setFilters] = useState({
    status: 'all',
    vendor: '',
    fromDate: '',
    toDate: '',
    ticket: ''
  })
  const [fromDateCalendar, setFromDateCalendar] = useState<Date | undefined>()
  const [toDateCalendar, setToDateCalendar] = useState<Date | undefined>()
  const [showFromDateCalendar, setShowFromDateCalendar] = useState(false)
  const [showToDateCalendar, setShowToDateCalendar] = useState(false)
  const fromDateCalendarRef = useRef<HTMLDivElement>(null)
  const toDateCalendarRef = useRef<HTMLDivElement>(null)
  const [selectedTicket, setSelectedTicket] = useState<Ticket | null>(null)
  const [detailsModalOpen, setDetailsModalOpen] = useState(false)
  const [updateStatusModalOpen, setUpdateStatusModalOpen] = useState(false)
  const [commentModalOpen, setCommentModalOpen] = useState(false)
  const [newComment, setNewComment] = useState('')
  const [newStatus, setNewStatus] = useState<'open' | 'under-review' | 'resolved'>('open')
  const [newAttachment, setNewAttachment] = useState<File | null>(null)
  const [pagination, setPagination] = useState<{ page: number; limit: number; total: number }>({ page: 1, limit: 20, total: 0 })
  const [viewingAttachment, setViewingAttachment] = useState<{ url: string; type: 'image' | 'pdf' | 'unknown'; name: string } | null>(null)
  
  // Chat-related state
  const [chatPanelOpen, setChatPanelOpen] = useState(false)

  // pagination
  const [currentPage, setCurrentPage] = useState(1)
  const itemsPerPage = 10

  const mapApiTicketToUI = (t: TicketListItem): Ticket => {
    const orderIdentifiers: string[] = []
    const items = t.goodsReceiptNote?.dispatch?.items || []
    items.forEach(i => {
      const ord = i.assignedOrderItem.orderItem.order
      if (ord.orderNumber) orderIdentifiers.push(ord.orderNumber)
      else if (ord.clientOrderId) orderIdentifiers.push(ord.clientOrderId)
    })
    const orderNumber = orderIdentifiers[0] || 'N/A'
    const vendorName = t.goodsReceiptNote?.dispatch?.vendor.companyName || 'N/A'
    const vendorEmail = t.goodsReceiptNote?.dispatch?.vendor.user?.email || ''

    const statusMap: Record<string, Ticket['status']> = {
      OPEN: 'open',
      IN_PROGRESS: 'under-review',
      RESOLVED: 'resolved',
      CLOSED: 'resolved',
    }

    const priorityMap: Record<string, Ticket['priority']> = {
      LOW: 'low',
      MEDIUM: 'medium',
      HIGH: 'high',
      URGENT: 'high',
    }

    return {
      id: t.id,
      ticketNumber: t.ticketNumber,
      orderId: t.goodsReceiptNote?.id || t.id,
      orderNumber,
      vendor: { name: vendorName, id: t.id, email: vendorEmail },
      issueType: 'qty-mismatch',
      issueDescription: t._count?.comments ? `${t._count.comments} comment(s)` : 'Ticket',
      status: statusMap[t.status] || 'open',
      raisedOn: t.createdAt.split('T')[0],
      lastUpdated: t.updatedAt.split('T')[0],
      raisedBy: 'Operations',
      priority: priorityMap[t.priority] || 'medium',
      comments: [],
      attachments: [],
    }
  }

  const fetchTickets = React.useCallback(async () => {
    try {
      setIsLoading(true)
      const res = await TicketApi.list({
        status: filters.status === 'all' ? undefined : filters.status as 'open' | 'under-review' | 'resolved' | 'closed' | undefined,
        vendor: filters.vendor || undefined,
        dateFrom: filters.fromDate || undefined,
        dateTo: filters.toDate || undefined,
        page: pagination.page,
        limit: pagination.limit,
      })
      const apiTickets = res.data.tickets
      const mapped = apiTickets.map(mapApiTicketToUI)
      setTickets(mapped)
      setFilteredTickets(mapped)
      setPagination(res.data.pagination)
    } catch (e) {
      console.error('Failed to load tickets', e)
    } finally {
      setIsLoading(false)
    }
  }, [filters.status, filters.vendor, filters.fromDate, filters.toDate, pagination.page, pagination.limit])

  useEffect(() => {
    fetchTickets()
  }, [fetchTickets])


  useEffect(() => {
    const handleClickOutside = (event: MouseEvent) => {
      if (fromDateCalendarRef.current && !fromDateCalendarRef.current.contains(event.target as Node)) {
        setShowFromDateCalendar(false)
      }
      if (toDateCalendarRef.current && !toDateCalendarRef.current.contains(event.target as Node)) {
        setShowToDateCalendar(false)
      }
    }

    document.addEventListener('mousedown', handleClickOutside)
    return () => document.removeEventListener('mousedown', handleClickOutside)
  }, [])

  // Apply filters
  React.useEffect(() => {
    let filtered = tickets

    if (filters.status !== 'all') {
      filtered = filtered.filter(ticket => ticket.status === filters.status)
    }

    if (filters.vendor) {
      filtered = filtered.filter(ticket => 
        ticket.vendor.name.toLowerCase().includes(filters.vendor.toLowerCase())
      )
    }

    if (filters.fromDate) {
      filtered = filtered.filter(ticket => ticket.raisedOn >= filters.fromDate)
    }

    if (filters.toDate) {
      filtered = filtered.filter(ticket => ticket.raisedOn <= filters.toDate)
    }

    if (filters.ticket) {
      const q = filters.ticket.toLowerCase()
      filtered = filtered.filter(ticket => ticket.ticketNumber.toLowerCase().includes(q))
    }

    setFilteredTickets(filtered)
    setCurrentPage(1) // Reset to first page when filters change
  }, [filters, tickets])

  // Pagination calculations
  const totalPages = Math.ceil(filteredTickets.length / itemsPerPage)
  const startIndex = (currentPage - 1) * itemsPerPage
  const endIndex = Math.min(startIndex + itemsPerPage, filteredTickets.length)
  const paginatedTickets = filteredTickets.slice(startIndex, endIndex)

  // Build vendor dropdown options from loaded tickets
  const vendorOptions = React.useMemo(() => {
    const names = Array.from(new Set(tickets.map(t => t.vendor.name).filter(Boolean)))
    return [
      { value: '', label: 'All Vendors' },
      ...names.map(name => ({ value: name, label: name }))
    ]
  }, [tickets])

  const handleViewDetails = async (ticket: Ticket) => {
    setSelectedTicket(ticket)
    setDetailsModalOpen(true)
    try {
      const res = await TicketApi.getComments(ticket.id)
      const comments = res.data as unknown as TicketComment[]
      // Map comments to UI shape
      const mapped: Comment[] = comments.map(c => ({
        id: c.id,
        author: c.user?.name || 'User',
        message: c.content,
        timestamp: format(new Date(c.createdAt), 'yyyy-MM-dd HH:mm'),
        type: 'internal'
      }))
      // Also load attachments
      const att = await TicketApi.listAttachments(ticket.id)
      const attachments = att.data.map((a) => ({
        id: a.id,
        fileName: a.fileName,
        fileType: a.fileType,
        uploadedBy: a.uploadedBy,
        uploadedAt: format(new Date(a.uploadedAt), 'yyyy-MM-dd HH:mm'),
        url: a.url,
      })) as Attachment[]
      const enriched = { ...ticket, comments: mapped, attachments }
      setSelectedTicket(enriched)
      setTickets(prev => prev.map(t => t.id === ticket.id ? enriched : t))
    } catch (e) {
      console.error('Failed to load comments', e)
    }
  }

  const handleUpdateStatus = (ticket: Ticket) => {
    setSelectedTicket(ticket)
    setNewStatus(ticket.status)
    setUpdateStatusModalOpen(true)
  }

  const handleAddComment = (ticket: Ticket) => {
    setSelectedTicket(ticket)
    setNewComment('')
    setNewAttachment(null)
    setCommentModalOpen(true)
  }

<<<<<<< HEAD
  const handleOpenChat = (ticket: Ticket) => {
    setSelectedTicket(ticket)
    setChatPanelOpen(true)
  }

  const submitStatusUpdate = () => {
=======
  const submitStatusUpdate = async () => {
>>>>>>> b4ce1488
    if (selectedTicket) {
      try {
        // Call API to update status in database
        await TicketApi.updateStatus(selectedTicket.id, newStatus)
        
        // Update local state only after successful API call
        setTickets(tickets.map(ticket => 
          ticket.id === selectedTicket.id 
            ? { 
                ...ticket, 
                status: newStatus,
                lastUpdated: new Date().toISOString().split('T')[0]
              }
            : ticket
        ))
        
        // Update filtered tickets as well
        setFilteredTickets(filteredTickets.map(ticket => 
          ticket.id === selectedTicket.id 
            ? { 
                ...ticket, 
                status: newStatus,
                lastUpdated: new Date().toISOString().split('T')[0]
              }
            : ticket
        ))
        
        setUpdateStatusModalOpen(false)
        setSelectedTicket(null)
      } catch (error) {
        console.error('Failed to update ticket status:', error)
        // You might want to show a toast notification here
        alert('Failed to update ticket status. Please try again.')
      }
    }
  }

  const submitComment = async () => {
    if (selectedTicket && newComment.trim()) {
      try {
        // If file selected, upload first
        if (newAttachment) {
          await TicketApi.uploadAttachment(selectedTicket.id, newAttachment)
        }
        await TicketApi.addComment(selectedTicket.id, newComment)
        // Reload comments after posting
        const res = await TicketApi.getComments(selectedTicket.id)
        const comments = res.data as unknown as TicketComment[]
        const mapped: Comment[] = comments.map(c => ({
          id: c.id,
          author: c.user?.name || 'User',
          message: c.content,
          timestamp: format(new Date(c.createdAt), 'yyyy-MM-dd HH:mm'),
          type: 'internal'
        }))
        setTickets(prev => prev.map(t => t.id === selectedTicket.id ? { ...t, comments: mapped, lastUpdated: new Date().toISOString().split('T')[0] } : t))
        setSelectedTicket(prev => prev ? { ...prev, comments: mapped } : prev)
        setCommentModalOpen(false)
        setSelectedTicket(null)
        setNewComment('')
        setNewAttachment(null)
      } catch (e) {
        console.error('Failed to add comment', e)
      }
    }
  }

  const openTickets = tickets.filter(ticket => ticket.status === 'open').length
  const underReviewTickets = tickets.filter(ticket => ticket.status === 'under-review').length
  const resolvedTickets = tickets.filter(ticket => ticket.status === 'resolved').length

  const handleExportCSV = () => {
    const csvContent = [
      ['Ticket ID', 'Order ID', 'Vendor Name', 'Vendor Email', 'Issue Type', 'Issue Description', 'Status', 'Priority', 'Raised On', 'Last Updated', 'Raised By'],
      ...filteredTickets.map(ticket => [
        ticket.ticketNumber,
        ticket.orderNumber,
        ticket.vendor.name,
        ticket.vendor.email,
        getIssueTypeLabel(ticket.issueType),
        ticket.issueDescription,
        ticket.status,
        ticket.priority,
        ticket.raisedOn,
        ticket.lastUpdated,
        ticket.raisedBy
      ])
    ].map(row => row.map(field => `"${field}"`).join(',')).join('\n')

    const blob = new Blob([csvContent], { type: 'text/csv;charset=utf-8;' })
    const link = document.createElement('a')
    const url = URL.createObjectURL(blob)
    link.setAttribute('href', url)
    link.setAttribute('download', `tickets_export_${format(new Date(), 'yyyy-MM-dd_HH-mm-ss')}.csv`)
    link.style.visibility = 'hidden'
    document.body.appendChild(link)
    link.click()
    document.body.removeChild(link)
  }

  const handleExportPDF = () => {
    // For now, we'll export as CSV since PDF generation would require additional libraries
    // In a real implementation, you might use libraries like jsPDF or html2canvas
    handleExportCSV()
  }

  return (
    <div className="p-4 sm:p-6 md:p-8 bg-[var(--color-sharktank-bg)] min-h-[calc(100vh-4rem)] font-sans w-full overflow-x-hidden">
      {/* Header */}
      <div className="mb-6 sm:mb-8">
        <h1 className="text-2xl sm:text-3xl font-bold text-[var(--color-heading)] mb-2">
          Ticket Management
        </h1>
        <p className="text-sm sm:text-base text-[var(--color-primary)]">
          Manage and resolve vendor tickets and issues
        </p>
      </div>

      {/* Summary Cards */}
      <div className="grid grid-cols-1 sm:grid-cols-3 gap-4 sm:gap-6 mb-6 sm:mb-8 mt-8 sm:mt-12">
        <KPICard
          title="Open Tickets"
          value={openTickets}
          icon={<AlertTriangle size={32} />}
        />
        <KPICard
          title="Under Review"
          value={underReviewTickets}
          icon={<Clock size={32} />}
        />
        <KPICard
          title="Resolved Tickets"
          value={resolvedTickets}
          icon={<CheckSquare size={32} />}
        />
      </div>

      {/* Tickets Heading */}
      <div className="mb-3 sm:mb-4 flex items-center justify-between">
        <h2 className="text-base sm:text-lg md:text-xl font-semibold text-[var(--color-heading)]">All Tickets</h2>
        <CSVPDFExportButton
          onExportCSV={handleExportCSV}
          onExportPDF={handleExportPDF}
          label="Export"
        />
      </div>

      {/* Filters */}
      <div className="bg-white rounded-lg shadow-sm border border-gray-200 p-3 sm:p-4 md:p-6 pb-3 sm:pb-4 mb-4 sm:mb-6">
        {/* Filter Row */}
        <div className="grid grid-cols-1 sm:grid-cols-2 lg:grid-cols-5 gap-3 sm:gap-4 mb-4">
          {/* Search Ticket */}
          <div>
            <label className="block text-xs sm:text-sm font-medium text-gray-700 mb-2">Ticket#</label>
            <input
              type="text"
              value={filters.ticket}
              onChange={(e) => setFilters({ ...filters, ticket: e.target.value })}
              placeholder="Search ticket number"
              className="w-full px-3 py-2.5 sm:py-3 text-sm border border-gray-300 rounded-md hover:border-accent focus:border-accent focus:ring-2 focus:ring-accent/20 focus:outline-none transition-all duration-200 min-h-[44px] sm:min-h-auto"
            />
          </div>

          {/* Search Vendor */}
          <div>
            <label className="block text-xs sm:text-sm font-medium text-gray-700 mb-2">Vendor#</label>
            <CustomDropdown
              value={filters.vendor}
              onChange={(value) => setFilters({ ...filters, vendor: value || '' })}
              options={vendorOptions}
              placeholder="All Vendors"
            />
          </div>

          {/* From Date */}
          <div>
            <label className="block text-xs sm:text-sm font-medium text-gray-700 mb-2">From Date</label>
            <div className="relative" ref={fromDateCalendarRef}>
              <button
                type="button"
                onClick={() => setShowFromDateCalendar(!showFromDateCalendar)}
                className="w-full px-3 py-2.5 sm:py-3 text-xs sm:text-sm border border-gray-300 rounded-md hover:border-accent focus:border-accent focus:ring-2 focus:ring-accent/20 focus:outline-none transition-all duration-200 min-h-[44px] sm:min-h-auto flex items-center justify-between text-left"
              >
                <span className={fromDateCalendar ? 'text-gray-900 truncate' : 'text-gray-500'}>
                  {fromDateCalendar ? format(fromDateCalendar, 'dd/MM/yyyy') : 'Select date'}
                </span>
                <CalendarIcon className="h-4 w-4 text-gray-500 flex-shrink-0 ml-2" />
              </button>
              {showFromDateCalendar && (
                <div className="absolute z-50 mt-2 right-0 bg-white border border-gray-200 rounded-md shadow-lg w-full min-w-[280px]">
                  <Calendar
                    mode="single"
                    selected={fromDateCalendar}
                    onSelect={(date) => {
                      setFromDateCalendar(date)
                      setFilters({...filters, fromDate: date ? format(date, 'yyyy-MM-dd') : ''})
                      setShowFromDateCalendar(false)
                    }}
                    initialFocus
                    className="w-full"
                  />
                </div>
              )}
            </div>
          </div>

          {/* To Date */}
          <div>
            <label className="block text-xs sm:text-sm font-medium text-gray-700 mb-2">To Date</label>
            <div className="relative" ref={toDateCalendarRef}>
              <button
                type="button"
                onClick={() => setShowToDateCalendar(!showToDateCalendar)}
                className="w-full px-3 py-2.5 sm:py-3 text-xs sm:text-sm border border-gray-300 rounded-md hover:border-accent focus:border-accent focus:ring-2 focus:ring-accent/20 focus:outline-none transition-all duration-200 min-h-[44px] sm:min-h-auto flex items-center justify-between text-left"
              >
                <span className={toDateCalendar ? 'text-gray-900 truncate' : 'text-gray-500'}>
                  {toDateCalendar ? format(toDateCalendar, 'dd/MM/yyyy') : 'Select date'}
                </span>
                <CalendarIcon className="h-4 w-4 text-gray-500 flex-shrink-0 ml-2" />
              </button>
              {showToDateCalendar && (
                <div className="absolute z-50 mt-2 right-0 bg-white border border-gray-200 rounded-md shadow-lg w-full min-w-[280px]">
                  <Calendar
                    mode="single"
                    selected={toDateCalendar}
                    onSelect={(date) => {
                      setToDateCalendar(date)
                      setFilters({...filters, toDate: date ? format(date, 'yyyy-MM-dd') : ''})
                      setShowToDateCalendar(false)
                    }}
                    initialFocus
                    className="w-full"
                  />
                </div>
              )}
            </div>
          </div>

          {/* Status */}
          <div>
            <label className="block text-xs sm:text-sm font-medium text-gray-700 mb-2">Status</label>
            <CustomDropdown
              value={filters.status === 'all' ? '' : filters.status}
              onChange={(value) => setFilters({...filters, status: value || 'all'})}
              options={[
                { value: '', label: 'All Statuses' },
                { value: 'open', label: 'Open' },
                { value: 'under-review', label: 'Under Review' },
                { value: 'resolved', label: 'Resolved' }
              ]}
              placeholder="All Statuses"
            />
          </div>
        </div>

        {/* Action Buttons Row */}
        <div className="flex flex-col sm:flex-row items-center gap-3 sm:gap-4">
          <div className="flex flex-row items-center gap-2 w-full sm:w-auto">
            <button
              onClick={() => {
                setFilters({ status: 'all', vendor: '', fromDate: '', toDate: '', ticket: '' })
                setFromDateCalendar(undefined)
                setToDateCalendar(undefined)
              }}
              className="w-full sm:w-[140px] px-4 py-2.5 sm:py-2 bg-white text-secondary border border-secondary rounded-2xl font-medium hover:bg-secondary hover:text-white transition-colors duration-200 text-sm min-h-[44px] sm:min-h-auto cursor-pointer"
            >
              Reset
            </button>
          </div>
        </div>
      </div>

      {/* Loading State */}
      {isLoading && (
        <div className="bg-white rounded-xl p-12 text-center">
          <div className="w-12 h-12 border-4 border-accent border-t-transparent rounded-full animate-spin mx-auto mb-4"></div>
          <p className="text-gray-500">Loading tickets...</p>
        </div>
      )}

      {/* Tickets Table */}
      {!isLoading && (
      <div className="hidden lg:block bg-white rounded-xl shadow-sm border border-gray-200 overflow-hidden mb-6">
        <div className="overflow-x-auto">
          <table className="w-full min-w-[800px] border-collapse">
            <thead>
              <tr style={{ background: 'var(--color-accent)' }}>
                <th className="text-left p-3 font-heading font-normal" style={{ color: 'var(--color-button-text)' }}>Ticket ID</th>
                <th className="text-left p-3 font-heading font-normal" style={{ color: 'var(--color-button-text)' }}>Order ID</th>
                <th className="text-left p-3 font-heading font-normal" style={{ color: 'var(--color-button-text)' }}>Vendor</th>
                <th className="text-left p-3 font-heading font-normal" style={{ color: 'var(--color-button-text)' }}>Issue</th>
                <th className="text-left p-3 font-heading font-normal" style={{ color: 'var(--color-button-text)' }}>Status</th>
                <th className="text-left p-3 font-heading font-normal" style={{ color: 'var(--color-button-text)' }}>Raised On</th>
                <th className="text-left p-3 font-heading font-normal" style={{ color: 'var(--color-button-text)' }}>Last Updated</th>
                <th className="text-left p-3 font-heading font-normal" style={{ color: 'var(--color-button-text)' }}>Actions</th>
              </tr>
            </thead>
            <tbody className="bg-white">
              {paginatedTickets.map((ticket) => (
                <tr key={ticket.id} className="hover:bg-gray-50 transition-colors">
                  <td className="p-3">
                    <div className="flex items-center gap-2">
                      <div className="font-semibold text-secondary">{ticket.ticketNumber}</div>
                      {getPriorityBadge(ticket.priority)}
                    </div>
                  </td>
                  <td className="p-3 font-semibold text-secondary">{ticket.orderNumber}</td>
                  <td className="p-3">
                    <div>
                      <div className="text-sm font-medium text-gray-900">{ticket.vendor.name}</div>
                      <div className="text-xs text-gray-500">{ticket.vendor.email}</div>
                    </div>
                  </td>
                  <td className="p-3">
                    <div>
                      <div className="text-sm font-medium text-gray-900">{getIssueTypeLabel(ticket.issueType)}</div>
                      <div className="text-xs text-gray-500 max-w-xs truncate">{ticket.issueDescription}</div>
                    </div>
                  </td>
                  <td className="p-3">
                    {getStatusBadge(ticket.status)}
                  </td>
                  <td className="p-3 text-sm text-gray-600">
                    {ticket.raisedOn}
                  </td>
                  <td className="p-3 text-sm text-gray-600">
                    {ticket.lastUpdated}
                  </td>
                  <td className="p-3">
                    <div className="flex items-center gap-1.5">
                      <button
                        onClick={() => handleViewDetails(ticket)}
                        className="bg-blue-500 text-white rounded-md px-2.5 py-1.5 text-xs hover:bg-blue-600 flex items-center gap-1"
                      >
                        <Eye size={12} />
                        View
                      </button>
                      {ticket.status !== 'resolved' && (
                        <button
                          onClick={() => handleUpdateStatus(ticket)}
                          className="bg-yellow-500 text-white rounded-md px-2.5 py-1.5 text-xs hover:bg-yellow-600 flex items-center gap-1"
                        >
                          <Edit size={12} />
                          Update
                        </button>
                      )}
                      <button
                        onClick={() => handleAddComment(ticket)}
                        className="bg-green-500 text-white rounded-md px-2.5 py-1.5 text-xs hover:bg-green-600 flex items-center gap-1"
                      >
                        <FileText size={12} />
                        Comment
                      </button>
                      <button
                        onClick={() => handleOpenChat(ticket)}
                        className="bg-purple-500 text-white rounded-md px-2.5 py-1.5 text-xs hover:bg-purple-600 flex items-center gap-1"
                      >
                        <FileText size={12} />
                        Chat
                      </button>
                    </div>
                  </td>
                </tr>
              ))}
            </tbody>
          </table>
        </div>

        {/* Mobile Card View - Visible only on Mobile */}
        <div className="lg:hidden space-y-3 p-4">
          {paginatedTickets.map((ticket) => (
            <div key={ticket.id} className="rounded-xl p-4 border border-gray-200 bg-white">
              <div className="flex items-start justify-between mb-3">
                <div>
                  <div className="flex items-center gap-2 mb-1">
                    <h3 className="font-semibold text-secondary text-lg">{ticket.ticketNumber}</h3>
                    {getPriorityBadge(ticket.priority)}
                  </div>
                  <div className="text-xs text-gray-500">{ticket.orderNumber}</div>
                </div>
                {getStatusBadge(ticket.status)}
              </div>

              <div className="grid grid-cols-2 gap-3 mb-4 text-sm">
                <div>
                  <span className="text-gray-500 block">Vendor</span>
                  <span className="font-medium">{ticket.vendor.name}</span>
                  <div className="text-xs text-gray-500">{ticket.vendor.email}</div>
                </div>
                <div>
                  <span className="text-gray-500 block">Issue</span>
                  <span className="font-medium">{getIssueTypeLabel(ticket.issueType)}</span>
                  <div className="text-xs text-gray-600 line-clamp-2">{ticket.issueDescription}</div>
                </div>
                <div>
                  <span className="text-gray-500 block">Raised</span>
                  <span className="font-medium">{ticket.raisedOn}</span>
                </div>
                <div>
                  <span className="text-gray-500 block">Updated</span>
                  <span className="font-medium">{ticket.lastUpdated}</span>
                </div>
              </div>

              <div className="flex flex-wrap gap-2">
                <button
                  onClick={() => handleViewDetails(ticket)}
                  className="bg-blue-500 text-white rounded-md px-2.5 py-1.5 text-xs hover:bg-blue-600 flex items-center gap-1"
                >
                  <Eye size={12} />
                  View
                </button>
                {ticket.status !== 'resolved' && (
                  <button
                    onClick={() => handleUpdateStatus(ticket)}
                    className="bg-yellow-500 text-white rounded-md px-2.5 py-1.5 text-xs hover:bg-yellow-600 flex items-center gap-1"
                  >
                    <Edit size={12} />
                    Update
                  </button>
                )}
                <button
                  onClick={() => handleAddComment(ticket)}
                  className="bg-green-500 text-white rounded-md px-2.5 py-1.5 text-xs hover:bg-green-600 flex items-center gap-1"
                >
                  <FileText size={12} />
                  Comment
                </button>
                <button
                  onClick={() => handleOpenChat(ticket)}
                  className="bg-purple-500 text-white rounded-md px-2.5 py-1.5 text-xs hover:bg-purple-600 flex items-center gap-1"
                >
                  <FileText size={12} />
                  Chat
                </button>
              </div>
            </div>
          ))}
        </div>

        {filteredTickets.length === 0 && (
          <div className="bg-white rounded-xl p-12 text-center">
            <p className="text-gray-500">No tickets found matching the current filters.</p>
          </div>
        )}
        
        {/* Pagination */}
        {filteredTickets.length > 0 && (
          <Pagination
            currentPage={currentPage}
            totalPages={totalPages}
            totalItems={filteredTickets.length}
            startIndex={startIndex}
            endIndex={endIndex}
            onPageChange={setCurrentPage}
            itemLabel="tickets"
            variant="desktop"
          />
        )}
      </div>
      )}

      {/* View Details Modal */}
      {detailsModalOpen && selectedTicket && (
        <div className="fixed inset-0 bg-black/40 flex items-center justify-center z-50 p-4">
          <div className="bg-white rounded-xl p-4 sm:p-6 w-full max-w-4xl max-h-[90vh] overflow-y-auto">
            <div className="flex items-center justify-between mb-4 sm:mb-6">
              <h3 className="text-base sm:text-lg font-semibold text-[var(--color-heading)]">Ticket Details</h3>
              <button 
                onClick={() => setDetailsModalOpen(false)} 
                className="text-gray-400 hover:text-gray-600 p-1 min-w-[44px] min-h-[44px] flex items-center justify-center"
              >
                <X size={20} />
              </button>
            </div>
            
            <div className="grid grid-cols-1 md:grid-cols-2 gap-4 sm:gap-6 mb-4 sm:mb-6">
              <div className="p-3 sm:p-4 bg-gray-50 rounded-lg">
                <h4 className="font-medium text-gray-900 mb-3 text-sm sm:text-base">Ticket Information</h4>
                <div className="space-y-2">
                  <p className="text-xs sm:text-sm"><span className="font-medium">Ticket ID:</span> {selectedTicket.ticketNumber}</p>
                  <p className="text-xs sm:text-sm"><span className="font-medium">Order ID:</span> {selectedTicket.orderNumber}</p>
                  <p className="text-xs sm:text-sm"><span className="font-medium">Issue Type:</span> {getIssueTypeLabel(selectedTicket.issueType)}</p>
                  <p className="text-xs sm:text-sm flex items-center gap-2"><span className="font-medium">Priority:</span> {getPriorityBadge(selectedTicket.priority)}</p>
                  <p className="text-xs sm:text-sm flex items-center gap-2"><span className="font-medium">Status:</span> {getStatusBadge(selectedTicket.status)}</p>
                  <p className="text-xs sm:text-sm"><span className="font-medium">Raised By:</span> {selectedTicket.raisedBy}</p>
                  {selectedTicket.assignedTo && (
                    <p className="text-xs sm:text-sm"><span className="font-medium">Assigned To:</span> {selectedTicket.assignedTo}</p>
                  )}
                </div>
              </div>
              
              <div className="p-3 sm:p-4 bg-gray-50 rounded-lg">
                <h4 className="font-medium text-gray-900 mb-3 text-sm sm:text-base">Vendor Information</h4>
                <div className="space-y-2">
                  <p className="text-xs sm:text-sm"><span className="font-medium">Name:</span> {selectedTicket.vendor.name}</p>
                  <p className="text-xs sm:text-sm"><span className="font-medium">Email:</span> {selectedTicket.vendor.email}</p>
                  <p className="text-xs sm:text-sm"><span className="font-medium">Vendor ID:</span> {selectedTicket.vendor.id}</p>
                </div>
              </div>
            </div>

            <div className="mb-4 sm:mb-6">
              <h4 className="font-medium text-gray-900 mb-3 text-sm sm:text-base">Issue Description</h4>
              <p className="text-xs sm:text-sm text-gray-700 p-3 sm:p-4 bg-gray-50 rounded-lg">{selectedTicket.issueDescription}</p>
            </div>

            {selectedTicket.attachments.length > 0 && (
              <div className="mb-4 sm:mb-6">
                <h4 className="font-medium text-gray-900 mb-3 text-sm sm:text-base">Attachments</h4>
                <div className="grid grid-cols-2 sm:grid-cols-3 md:grid-cols-4 gap-3">
                  {selectedTicket.attachments.map((attachment) => {
                    const isImage = /image\/(png|jpe?g|webp|gif|bmp)/i.test(attachment.fileType)
                    const isPdf = /application\/pdf/i.test(attachment.fileType)
                    return (
                      <div key={attachment.id} className="bg-gray-50 rounded-lg border border-gray-200 p-2">
                        <div className="aspect-video bg-white rounded flex items-center justify-center overflow-hidden">
                          {isImage && attachment.url ? (
                            <img src={attachment.url} alt={attachment.fileName} className="object-contain max-h-40" />
                          ) : (
                            <div className="text-xs text-gray-500 flex items-center gap-2"><Paperclip size={16} /> {attachment.fileName}</div>
                          )}
                        </div>
                        <div className="mt-2 flex items-center justify-between">
                          <div className="text-[10px] text-gray-500 truncate max-w-[65%]" title={attachment.fileName}>{attachment.fileName}</div>
                          {attachment.url && (
                            <button
                              type="button"
                              onClick={() => setViewingAttachment({ url: attachment.url!, type: isPdf ? 'pdf' : (isImage ? 'image' : 'unknown'), name: attachment.fileName })}
                              className="text-[10px] text-[var(--color-accent)] hover:underline"
                            >
                              {isPdf ? 'Open PDF' : 'Open'}
                            </button>
                          )}
                        </div>
                      </div>
                    )
                  })}
                </div>
              </div>
            )}

            <div className="mb-4 sm:mb-6">
              <h4 className="font-medium text-gray-900 mb-3 text-sm sm:text-base">Comments History</h4>
              <div className="space-y-3 sm:space-y-4 max-h-60 overflow-y-auto">
                {selectedTicket.comments.map((comment) => (
                  <div key={comment.id} className={`p-3 sm:p-4 rounded-lg ${
                    comment.type === 'internal' ? 'bg-blue-50 border-l-4 border-blue-500' : 'bg-green-50 border-l-4 border-green-500'
                  }`}>
                    <div className="flex flex-col sm:flex-row sm:items-center justify-between mb-2 gap-1">
                      <span className="text-xs sm:text-sm font-medium">{comment.author}</span>
                      <span className="text-xs text-gray-500">{comment.timestamp}</span>
                    </div>
                    <p className="text-xs sm:text-sm text-gray-700">{comment.message}</p>
                  </div>
                ))}
              </div>
            </div>
          </div>
        </div>
      )}

      {/* Attachment Viewer Modal */}
      {viewingAttachment && (
        <div className="fixed inset-0 bg-black/50 flex items-center justify-center z-50 p-2 sm:p-4">
          <div className="bg-white rounded-2xl w-full max-w-5xl max-h-[95vh] flex flex-col shadow-2xl">
            <div className="flex items-center justify-between px-4 py-3 border-b border-gray-200">
              <h3 className="text-base sm:text-lg font-semibold text-[var(--color-heading)] truncate">{viewingAttachment.name}</h3>
              <button onClick={() => setViewingAttachment(null)} className="text-gray-400 hover:text-gray-600 p-1">
                <X size={20} />
              </button>
            </div>
            <div className="flex-1 overflow-auto p-3 sm:p-4 bg-gray-50">
              <div className="flex items-start justify-center min-h-full">
                {viewingAttachment.type === 'image' && (
                  <img src={viewingAttachment.url} alt={viewingAttachment.name} className="max-w-full h-auto rounded-md shadow bg-white" />
                )}
                {viewingAttachment.type === 'pdf' && (
                  <iframe src={viewingAttachment.url} title={viewingAttachment.name} className="w-full min-h-[600px] bg-white rounded-md shadow" />
                )}
                {viewingAttachment.type === 'unknown' && (
                  <div className="text-center p-8 text-gray-600 text-sm">
                    Preview not available. <a href={viewingAttachment.url} target="_blank" rel="noopener noreferrer" className="text-[var(--color-accent)] hover:underline">Download</a>
                  </div>
                )}
              </div>
            </div>
          </div>
        </div>
      )}

      {/* Update Status Modal */}
      {updateStatusModalOpen && selectedTicket && (
        <div className="fixed inset-0 bg-black/40 flex items-center justify-center z-50 p-4">
          <div className="bg-white rounded-xl p-4 sm:p-6 w-full max-w-lg">
            <div className="flex items-center justify-between mb-4 sm:mb-6">
              <h3 className="text-base sm:text-lg font-semibold text-[var(--color-heading)]">Update Status</h3>
              <button 
                onClick={() => setUpdateStatusModalOpen(false)} 
                className="text-gray-400 hover:text-gray-600 p-1 min-w-[44px] min-h-[44px] flex items-center justify-center"
              >
                <X size={20} />
              </button>
            </div>
            
            <div className="mb-4 p-3 sm:p-4 bg-gray-50 rounded-lg">
              <p className="text-xs sm:text-sm text-gray-600 mb-2">Ticket: <span className="font-medium">{selectedTicket.ticketNumber}</span></p>
              <p className="text-xs sm:text-sm text-gray-600 mb-2">Current Status: {getStatusBadge(selectedTicket.status)}</p>
            </div>

            <div className="mb-4 sm:mb-6">
              <label className="block text-xs sm:text-sm font-medium text-gray-700 mb-2">
                New Status
              </label>
              <CustomDropdown
                value={newStatus}
                onChange={(value) => setNewStatus(value as 'open' | 'under-review' | 'resolved')}
                options={[
                  { value: 'open', label: 'Open' },
                  { value: 'under-review', label: 'Under Review' },
                  { value: 'resolved', label: 'Resolved' }
                ]}
              />
            </div>

            <div className="flex flex-col-reverse sm:flex-row gap-3">
              <button
                onClick={() => setUpdateStatusModalOpen(false)}
                className="flex-1 px-4 py-2 border border-gray-300 text-gray-700 rounded-lg hover:bg-gray-50 transition-colors min-h-[44px] text-sm sm:text-base"
              >
                Cancel
              </button>
              <button
                onClick={submitStatusUpdate}
                className="flex-1 px-4 py-2 bg-yellow-500 text-white rounded-lg hover:bg-yellow-600 transition-colors min-h-[44px] text-sm sm:text-base"
              >
                Update Status
              </button>
            </div>
          </div>
        </div>
      )}

      {/* Add Comment Modal */}
      {commentModalOpen && selectedTicket && (
        <div className="fixed inset-0 bg-black/40 flex items-center justify-center z-50 p-4">
          <div className="bg-white rounded-xl p-4 sm:p-6 w-full max-w-2xl max-h-[90vh] overflow-y-auto">
            <div className="flex items-center justify-between mb-4 sm:mb-6">
              <h3 className="text-base sm:text-lg font-semibold text-[var(--color-heading)]">Add Comment</h3>
              <button 
                onClick={() => setCommentModalOpen(false)} 
                className="text-gray-400 hover:text-gray-600 p-1 min-w-[44px] min-h-[44px] flex items-center justify-center"
              >
                <X size={20} />
              </button>
            </div>
            
            <div className="mb-4 sm:mb-6 p-3 sm:p-4 bg-gray-50 rounded-lg">
              <p className="text-xs sm:text-sm text-gray-600 mb-2">Ticket: <span className="font-medium">{selectedTicket.ticketNumber}</span></p>
              <p className="text-xs sm:text-sm text-gray-600">Vendor: <span className="font-medium">{selectedTicket.vendor.name}</span></p>
            </div>

            <div className="space-y-4 sm:space-y-6">
              <div>
                <label className="block text-xs sm:text-sm font-medium text-gray-700 mb-2">
                  Comment *
                </label>
                <textarea
                  className="w-full px-3 sm:px-4 py-2 border border-gray-300 rounded-lg focus:ring-2 focus:ring-[var(--color-accent)] focus:border-transparent min-h-[100px] text-sm sm:text-base"
                  rows={4}
                  placeholder="Add your comment or update..."
                  value={newComment}
                  onChange={(e) => setNewComment(e.target.value)}
                />
              </div>

              <div>
                <label className="block text-xs sm:text-sm font-medium text-gray-700 mb-2">
                  Attach File (Optional)
                </label>
                <div className="border-2 border-dashed border-gray-300 rounded-lg p-4 sm:p-6 text-center hover:border-gray-400 transition-colors">
                  <div className="mx-auto mb-3 sm:mb-4 flex items-center justify-center">
                    <Paperclip className="text-gray-400" size={40} />
                  </div>
                  <div className="text-xs sm:text-sm text-gray-600 mb-2">
                    <label htmlFor="attachment-upload" className="cursor-pointer text-[var(--color-accent)] hover:underline">
                      Click to upload
                    </label>
                    <span> or drag and drop</span>
                  </div>
                  <p className="text-xs text-gray-500">PNG, JPG, PDF up to 10MB</p>
                  <input
                    id="attachment-upload"
                    type="file"
                    className="hidden"
                    accept=".png,.jpg,.jpeg,.pdf"
                    onChange={(e) => setNewAttachment(e.target.files?.[0] || null)}
                  />
                  {newAttachment && (
                    <p className="mt-2 text-xs sm:text-sm text-green-600 truncate px-2">
                      Selected: {newAttachment.name}
                    </p>
                  )}
                </div>
              </div>
            </div>

            <div className="flex flex-col-reverse sm:flex-row gap-3 mt-4 sm:mt-6">
              <button
                onClick={() => setCommentModalOpen(false)}
                className="flex-1 px-4 py-2 border border-gray-300 text-gray-700 rounded-lg hover:bg-gray-50 transition-colors min-h-[44px] text-sm sm:text-base"
              >
                Cancel
              </button>
              <button
                onClick={submitComment}
                disabled={!newComment.trim()}
                className="flex-1 px-4 py-2 bg-green-500 text-white rounded-lg hover:bg-green-600 transition-colors disabled:opacity-50 disabled:cursor-not-allowed min-h-[44px] text-sm sm:text-base"
              >
                Add Comment
              </button>
            </div>
          </div>
        </div>
      )}

      {/* Chat Panel */}
      {selectedTicket && (
        <TicketChatPanel
          ticketId={selectedTicket.id}
          isOpen={chatPanelOpen}
          onClose={() => setChatPanelOpen(false)}
          ticketData={{
            ticketNumber: selectedTicket.ticketNumber,
            title: selectedTicket.issueDescription,
            status: selectedTicket.status,
            priority: selectedTicket.priority
          }}
        />
      )}
    </div>
  )
}<|MERGE_RESOLUTION|>--- conflicted
+++ resolved
@@ -298,16 +298,7 @@
     setCommentModalOpen(true)
   }
 
-<<<<<<< HEAD
-  const handleOpenChat = (ticket: Ticket) => {
-    setSelectedTicket(ticket)
-    setChatPanelOpen(true)
-  }
-
-  const submitStatusUpdate = () => {
-=======
   const submitStatusUpdate = async () => {
->>>>>>> b4ce1488
     if (selectedTicket) {
       try {
         // Call API to update status in database
