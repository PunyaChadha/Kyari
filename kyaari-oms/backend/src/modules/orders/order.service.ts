import { Order, OrderItem, VendorProfile, Prisma } from '@prisma/client';
import { prisma } from '../../config/database';
import { logger } from '../../utils/logger';
import { APP_CONSTANTS } from '../../config/constants';
import { notificationService } from '../notifications/notification.service';
import { NotificationPriority } from '@prisma/client';
import { 
  CreateOrderDto, 
  OrderDto, 
  OrderListDto, 
  OrderQueryDto,
  VendorSummaryDto,
  OrderItemDto,
  AssignedOrderItemDto
} from './order.dto';

type OrderWithDetails = Order & {
  primaryVendor: VendorProfile;
  items: Array<OrderItem & {
    assignedItems: Array<{
      id: string;
      vendorId: string;
      vendor: VendorProfile;
      assignedQuantity: number;
      confirmedQuantity: number | null;
      status: string;
      assignedAt: Date;
      vendorActionAt: Date | null;
    }>;
  }>;
  createdBy?: {
    id: string;
    name: string;
  } | null;
};

export class OrderService {
  
  async createOrder(data: CreateOrderDto, createdById: string): Promise<OrderDto> {
    try {
      await this.validateOrderData(data);
      
      const order = await this.createOrderWithTransaction(data, createdById);
      
      logger.info('Order created successfully', { 
        orderId: order.id, 
        orderNumber: data.orderNumber,
        itemCount: data.items.length,
        createdById 
      });

      // Send notification to primary vendor about new order assignment (URGENT priority)
      await this.sendOrderAssignmentNotification(order, data);
      
      return await this.getOrderById(order.id);
    } catch (error) {
      logger.error('Failed to create order', { 
        error, 
        orderNumber: data.orderNumber,
        createdById 
      });
      throw error;
    }
  }

  async getOrderById(id: string): Promise<OrderDto> {
    const order = await prisma.order.findUnique({
      where: { id },
      include: {
        primaryVendor: true,
        items: {
          include: {
            assignedItems: {
              include: {
                vendor: true
              }
            }
          }
        },
        createdBy: {
          select: {
            id: true,
            name: true
          }
        }
      }
    });

    if (!order) {
      throw new Error('Order not found');
    }

    return this.mapToOrderDto(order as OrderWithDetails);
  }

  async listOrders(query: OrderQueryDto): Promise<{ orders: OrderListDto[]; total: number }> {
    const {
      page = 1,
      limit = 10,
      status,
      vendorId,
      search,
      startDate,
      endDate
    } = query;

    const offset = (page - 1) * limit;

    // Build where clause
    const where: Prisma.OrderWhereInput = {};

    if (status) {
      where.status = status as any;
    }

    if (vendorId) {
      where.primaryVendorId = vendorId;
    }

    if (search) {
      where.OR = [
        { orderNumber: { contains: search, mode: 'insensitive' } },
        { primaryVendor: { companyName: { contains: search, mode: 'insensitive' } } }
      ];
    }

    if (startDate || endDate) {
      where.createdAt = {};
      if (startDate) where.createdAt.gte = startDate;
      if (endDate) where.createdAt.lte = endDate;
    }

    // Get orders with count
    const [orders, total] = await Promise.all([
      prisma.order.findMany({
        where,
        include: {
          primaryVendor: {
            select: {
              companyName: true
            }
          },
          items: {
            select: {
              id: true,
              pricePerUnit: true
            }
          }
        },
        orderBy: { createdAt: 'desc' },
        skip: offset,
        take: limit
      }),
      prisma.order.count({ where })
    ]);

    const orderListDtos = orders.map(order => this.mapToOrderListDto(order));

    return { orders: orderListDtos, total };
  }

  private async validateOrderData(data: CreateOrderDto): Promise<void> {
    // Check for duplicate order number
    const existingOrder = await prisma.order.findFirst({
      where: { orderNumber: data.orderNumber }
    });

    if (existingOrder) {
      throw new Error(`Order number ${data.orderNumber} already exists`);
    }

    // Validate all items have complete pricing
    for (const item of data.items) {
      if (!item.pricePerUnit || item.pricePerUnit <= 0) {
        throw new Error(`Item "${item.productName}" must have a valid price per unit`);
      }
      // Ensure calculated total is reasonable
      const calculatedTotal = item.pricePerUnit * item.quantity;
      if (calculatedTotal <= 0) {
        throw new Error(`Item "${item.productName}" has invalid total price calculation`);
      }
    }

    // Validate primary vendor exists and is active
    const vendor = await prisma.vendorProfile.findUnique({
      where: { id: data.primaryVendorId },
      include: { user: true }
    });

    if (!vendor) {
      throw new Error('Primary vendor not found');
    }

    if (vendor.user.status !== 'ACTIVE') {
      throw new Error('Primary vendor is not active');
    }

    if (!vendor.verified) {
      throw new Error('Primary vendor is not verified');
    }
  }

  private async createOrderWithTransaction(data: CreateOrderDto, createdById: string): Promise<Order> {
    return await prisma.$transaction(async (tx) => {
      // Calculate total order value from items
      const totalOrderValue = data.items.reduce((sum, item) => {
        return sum + (item.pricePerUnit * item.quantity);
      }, 0);

      // Create order record
      const order = await tx.order.create({
        data: {
          clientOrderId: data.orderNumber, // Use orderNumber as clientOrderId
          orderNumber: data.orderNumber,
          primaryVendorId: data.primaryVendorId,
          status: 'RECEIVED',
          source: 'MANUAL_ENTRY',
          totalValue: totalOrderValue, // Calculated from item pricing
          createdById
        }
      });

      // Create order items with mandatory pricing
      for (const itemData of data.items) {
        const totalItemPrice = itemData.pricePerUnit * itemData.quantity;
        
        const orderItem = await tx.orderItem.create({
          data: {
            orderId: order.id,
            productName: itemData.productName,
            sku: itemData.sku,
            quantity: itemData.quantity,
            pricePerUnit: itemData.pricePerUnit, // Mandatory pricing
            totalPrice: totalItemPrice           // Calculated total
          }
        });

        // Auto-create assigned order item for primary vendor
        await tx.assignedOrderItem.create({
          data: {
            orderItemId: orderItem.id,
            vendorId: data.primaryVendorId,
            assignedQuantity: itemData.quantity,
            status: 'PENDING_CONFIRMATION',
            assignedById: createdById
          }
        });
      }

      // Create audit log
      await tx.auditLog.create({
        data: {
          actorUserId: createdById,
          action: APP_CONSTANTS.AUDIT_ACTIONS.ORDER_CREATE,
          entityType: 'Order',
          entityId: order.id,
          metadata: {
            orderNumber: data.orderNumber,
            primaryVendorId: data.primaryVendorId,
            itemCount: data.items.length
          }
        }
      });

      return order;
    });
  }

  private mapToOrderDto(order: OrderWithDetails): OrderDto {
    return {
      id: order.id,
      orderNumber: order.orderNumber,
      status: order.status,
      source: order.source,
      primaryVendor: this.mapToVendorSummaryDto(order.primaryVendor),
      items: order.items.map(item => this.mapToOrderItemDto(item)),
      createdAt: order.createdAt,
      updatedAt: order.updatedAt,
      createdBy: order.createdBy ? {
        id: order.createdBy.id,
        name: order.createdBy.name
      } : undefined
    };
  }

  private mapToOrderItemDto(item: any): OrderItemDto {
    // Since pricing is now mandatory, we can ensure these values exist
    if (!item.pricePerUnit || !item.totalPrice) {
      throw new Error('Order item missing required pricing information');
    }
    
    return {
      id: item.id,
      productName: item.productName,
      sku: item.sku,
      quantity: item.quantity,
      pricePerUnit: parseFloat(item.pricePerUnit.toString()),
      totalPrice: parseFloat(item.totalPrice.toString()),
      pricingStatus: 'complete', // Always complete since pricing is mandatory
      assignedItems: item.assignedItems.map((assigned: any) => this.mapToAssignedOrderItemDto(assigned))
    };
  }

  private mapToAssignedOrderItemDto(assigned: any): AssignedOrderItemDto {
    return {
      id: assigned.id,
      vendorId: assigned.vendorId,
      vendor: this.mapToVendorSummaryDto(assigned.vendor),
      assignedQuantity: assigned.assignedQuantity,
      confirmedQuantity: assigned.confirmedQuantity,
      status: assigned.status,
      assignedAt: assigned.assignedAt,
      vendorActionAt: assigned.vendorActionAt
    };
  }

  private mapToVendorSummaryDto(vendor: VendorProfile): VendorSummaryDto {
    return {
      id: vendor.id,
      companyName: vendor.companyName,
      contactPersonName: vendor.contactPersonName,
      contactPhone: vendor.contactPhone
    };
  }

  private mapToOrderListDto(order: any): OrderListDto {
    // Since pricing is now mandatory, pricingStatus is always complete
    return {
      id: order.id,
      orderNumber: order.orderNumber,
      status: order.status,
      itemCount: order.items.length,
      primaryVendor: {
        companyName: order.primaryVendor.companyName
      },
      createdAt: order.createdAt,
      pricingStatus: 'complete' // Always complete since pricing is mandatory
    };
  }

<<<<<<< HEAD
  /**
   * Send notification to vendor about new order assignment
   */
  private async sendOrderAssignmentNotification(order: Order, orderData: CreateOrderDto): Promise<void> {
    try {
      // Get vendor information
      const vendor = await prisma.vendorProfile.findUnique({
        where: { id: orderData.primaryVendorId },
        include: {
          user: true
        }
      });

      if (!vendor || !vendor.user) {
        logger.warn('Cannot send order notification - vendor or user not found', {
          vendorId: orderData.primaryVendorId,
          orderId: order.id
        });
        return;
      }

      // Calculate total order value for notification
      const totalValue = orderData.items.reduce((sum, item) => {
        return sum + (item.pricePerUnit * item.quantity);
      }, 0);

      // Prepare notification payload
      const notificationPayload = {
        title: `New Order Assigned: ${order.orderNumber}`,
        body: `You have received a new order with ${orderData.items.length} items worth $${totalValue.toFixed(2)}. Please confirm your availability.`,
        priority: NotificationPriority.URGENT,
        data: {
          type: 'order_assignment',
          orderId: order.id,
          orderNumber: order.orderNumber,
          itemCount: orderData.items.length.toString(),
          totalValue: totalValue.toString(),
          vendorId: vendor.id,
          action: 'view_order'
        },
        clickAction: `/orders/${order.id}`, // Deep link to order details
        badge: 1
      };

      // Send notification
      const result = await notificationService.sendNotificationToUser(
        vendor.user.id,
        notificationPayload
      );

      if (result.success) {
        logger.info('Order assignment notification sent successfully', {
          orderId: order.id,
          orderNumber: order.orderNumber,
          vendorId: vendor.id,
          vendorName: vendor.companyName,
          notificationId: result.notificationLogId,
          sentCount: result.sentCount
        });
      } else {
        logger.error('Failed to send order assignment notification', {
          orderId: order.id,
          vendorId: vendor.id,
          errors: result.errors
        });
      }

    } catch (error) {
      logger.error('Error sending order assignment notification', {
        orderId: order.id,
        vendorId: orderData.primaryVendorId,
        error: error instanceof Error ? error.message : 'Unknown error'
      });
=======
  async deleteOrder(orderId: string, deletedById: string): Promise<void> {
    try {
      const orderMetadata = await prisma.$transaction(async (tx) => {
        const order = await tx.order.findUnique({
          where: { id: orderId },
          include: {
            items: {
              include: {
                assignedItems: true
              }
            }
          }
        });

        if (!order) {
          throw new Error('Order not found');
        }

        if (order.status !== 'RECEIVED') {
          throw new Error(`Order with status ${order.status} cannot be deleted. Only orders with RECEIVED status can be deleted.`);
        }

        const hasConfirmedAssignments = order.items.some(item =>
          item.assignedItems.some(assigned => assigned.confirmedQuantity !== null)
        );

        if (hasConfirmedAssignments) {
          throw new Error('Order cannot be deleted as it has confirmed vendor assignments');
        }

        // Delete assigned order items first
        for (const item of order.items) {
          await tx.assignedOrderItem.deleteMany({
            where: { orderItemId: item.id }
          });
        }

        // Delete order items
        await tx.orderItem.deleteMany({
          where: { orderId }
        });

        // Delete the order
        await tx.order.delete({
          where: { id: orderId }
        });

        // Create audit log
        await tx.auditLog.create({
          data: {
            actorUserId: deletedById,
            action: APP_CONSTANTS.AUDIT_ACTIONS.ORDER_DELETE,
            entityType: 'Order',
            entityId: orderId,
            metadata: {
              orderNumber: order.orderNumber,
              status: order.status
            }
          }
        });

        return { orderNumber: order.orderNumber };
      }, { isolationLevel: Prisma.TransactionIsolationLevel.Serializable });

      logger.info('Order deleted successfully', {
        orderId,
        orderNumber: orderMetadata.orderNumber,
        deletedById
      });
    } catch (error) {
      // ... existing error handling ...
      logger.error('Failed to delete order', { error, orderId, deletedById });
      throw error;
    }
  }

  async assignVendorToOrder(orderId: string, vendorId: string, assignedById: string): Promise<OrderDto> {
    try {
      // Validate vendor exists and is active
      const vendor = await prisma.vendorProfile.findUnique({
        where: { id: vendorId },
        include: { user: true }
      });

      if (!vendor) {
        throw new Error('Vendor not found');
      }

      if (vendor.user.status !== 'ACTIVE') {
        throw new Error('Vendor is not active');
      }

      if (!vendor.verified) {
        throw new Error('Vendor is not verified');
      }

      // Get order with items
      const order = await prisma.order.findUnique({
        where: { id: orderId },
        include: {
          items: {
            include: {
              assignedItems: true
            }
          }
        }
      });

      if (!order) {
        throw new Error('Order not found');
      }

      // Update order in transaction
      await prisma.$transaction(async (tx) => {
        // Update primary vendor
        await tx.order.update({
          where: { id: orderId },
          data: {
            primaryVendorId: vendorId,
            status: 'ASSIGNED' // Update status to ASSIGNED
          }
        });

        // Delete existing assigned items for primary vendor and create new ones
        for (const item of order.items) {
          // Delete old assignments
          await tx.assignedOrderItem.deleteMany({
            where: { orderItemId: item.id }
          });

          // Create new assignment for the new vendor
          await tx.assignedOrderItem.create({
            data: {
              orderItemId: item.id,
              vendorId: vendorId,
              assignedQuantity: item.quantity,
              status: 'PENDING_CONFIRMATION',
              assignedById: assignedById
            }
          });
        }

        // Create audit log
        await tx.auditLog.create({
          data: {
            actorUserId: assignedById,
            action: 'ORDER_VENDOR_ASSIGN',
            entityType: 'Order',
            entityId: orderId,
            metadata: {
              orderNumber: order.orderNumber,
              vendorId: vendorId,
              vendorName: vendor.companyName
            }
          }
        });
      });

      logger.info('Vendor assigned to order successfully', { 
        orderId, 
        vendorId,
        assignedById 
      });

      // Return updated order
      return await this.getOrderById(orderId);
    } catch (error) {
      logger.error('Failed to assign vendor to order', { error, orderId, vendorId });
      throw error;
>>>>>>> fc7bcdbb
    }
  }
}

export const orderService = new OrderService();<|MERGE_RESOLUTION|>--- conflicted
+++ resolved
@@ -338,81 +338,6 @@
     };
   }
 
-<<<<<<< HEAD
-  /**
-   * Send notification to vendor about new order assignment
-   */
-  private async sendOrderAssignmentNotification(order: Order, orderData: CreateOrderDto): Promise<void> {
-    try {
-      // Get vendor information
-      const vendor = await prisma.vendorProfile.findUnique({
-        where: { id: orderData.primaryVendorId },
-        include: {
-          user: true
-        }
-      });
-
-      if (!vendor || !vendor.user) {
-        logger.warn('Cannot send order notification - vendor or user not found', {
-          vendorId: orderData.primaryVendorId,
-          orderId: order.id
-        });
-        return;
-      }
-
-      // Calculate total order value for notification
-      const totalValue = orderData.items.reduce((sum, item) => {
-        return sum + (item.pricePerUnit * item.quantity);
-      }, 0);
-
-      // Prepare notification payload
-      const notificationPayload = {
-        title: `New Order Assigned: ${order.orderNumber}`,
-        body: `You have received a new order with ${orderData.items.length} items worth $${totalValue.toFixed(2)}. Please confirm your availability.`,
-        priority: NotificationPriority.URGENT,
-        data: {
-          type: 'order_assignment',
-          orderId: order.id,
-          orderNumber: order.orderNumber,
-          itemCount: orderData.items.length.toString(),
-          totalValue: totalValue.toString(),
-          vendorId: vendor.id,
-          action: 'view_order'
-        },
-        clickAction: `/orders/${order.id}`, // Deep link to order details
-        badge: 1
-      };
-
-      // Send notification
-      const result = await notificationService.sendNotificationToUser(
-        vendor.user.id,
-        notificationPayload
-      );
-
-      if (result.success) {
-        logger.info('Order assignment notification sent successfully', {
-          orderId: order.id,
-          orderNumber: order.orderNumber,
-          vendorId: vendor.id,
-          vendorName: vendor.companyName,
-          notificationId: result.notificationLogId,
-          sentCount: result.sentCount
-        });
-      } else {
-        logger.error('Failed to send order assignment notification', {
-          orderId: order.id,
-          vendorId: vendor.id,
-          errors: result.errors
-        });
-      }
-
-    } catch (error) {
-      logger.error('Error sending order assignment notification', {
-        orderId: order.id,
-        vendorId: orderData.primaryVendorId,
-        error: error instanceof Error ? error.message : 'Unknown error'
-      });
-=======
   async deleteOrder(orderId: string, deletedById: string): Promise<void> {
     try {
       const orderMetadata = await prisma.$transaction(async (tx) => {
@@ -582,7 +507,6 @@
     } catch (error) {
       logger.error('Failed to assign vendor to order', { error, orderId, vendorId });
       throw error;
->>>>>>> fc7bcdbb
     }
   }
 }
